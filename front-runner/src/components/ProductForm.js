// AddProductForm.js
import React from 'react';
import Form from '@rjsf/core';
import validator from '@rjsf/validator-ajv8';
import 'bootstrap/dist/css/bootstrap.min.css';
import './ProductForm.css';
import { FontAwesomeIcon } from '@fortawesome/react-fontawesome';
import { faTimes } from '@fortawesome/free-solid-svg-icons';

// Define the JSON Schema for the Add Product form
const schema = {
  type: 'object',
  properties: {
    productName: {
      type: 'string',
      title: 'Product Name',
    },
    description: {
      type: 'string',
      title: 'Description',
    },
    image: {
      type: 'string',
<<<<<<< HEAD
      title: 'Image Upload',
      format: 'data-url'
=======
      title: 'Product Image',
      format: 'uri', // Format as URI for image
>>>>>>> 56be93b1
    },
    price: {
      type: "string",
      title: "Price",
      description: "Enter the price in dollars (e.g., $12.99)",
      pattern: "^(\\$)?\\d+(\\.\\d{2})?$" // Optional $ at start, then digits, then a decimal with two digits
    },
    count: {
      type: "integer",
      title: "Count",
      minimum: 0
    },
    tags: {
      type: "string",
      title: "Tags",
      description: "Enter tags starting with '#' separated by commas (e.g., #sale, #new)",
      pattern: "^(#\\w+(,\\s*#\\w+)*)?$" // Optional: validate comma-separated tags that start with #
    },
  },
  required: ['productName', 'description', 'price'], // Make both fields required
};

// Define the UI Schema for the form fields (optional customization)
const uiSchema = {
  productName: {
    'ui:placeholder': 'Enter the product name',
  },
  description: {
    'ui:widget': 'textarea', // Allows multiline input
    'ui:placeholder': 'Enter a brief product description',
  },
  image: {
    "ui:widget": "file", // Use file input for image upload
    "ui:options": {
      accept: "image/*", // Restrict to image files only
    },
  },
  price: {
    "ui:widget": "text",
    "ui:placeholder": "$0.00"
  },
  count: {
    "ui:widget": "updown" // Provides a spinner widget, or you can use "number" for a standard input field.
  },
  tags: {
    "ui:widget": "textarea", // Alternatively, you could create a custom widget for tag entry.
    "ui:placeholder": "#tag1, #tag2, ..."
  }
};

<<<<<<< HEAD
function dataURItoBlob(dataURI) {
  // convert base64/URLEncoded data component to raw binary data held in a string
  var byteString;
  if (dataURI.split(',')[0].indexOf('base64') >= 0)
      byteString = atob(dataURI.split(',')[1]);
  else
      byteString = unescape(dataURI.split(',')[1]);

  // separate out the mime component
  var mimeString = dataURI.split(',')[0].split(':')[1].split(';')[0];

  // write the bytes of the string to a typed array
  var ia = new Uint8Array(byteString.length);
  for (var i = 0; i < byteString.length; i++) {
      ia[i] = byteString.charCodeAt(i);
  }

  return new Blob([ia], {type:mimeString});
}



// Define the add product form's onSubmit handler
=======
>>>>>>> 56be93b1
const onSubmit = async ({ formData }) => {
  console.log('Product data submitted:', formData);

  const formDataToSend = new FormData();
  
  // Append the form fields to the FormData object
  Object.keys(formData).forEach((key) => {
    formDataToSend.append(key, formData[key]);
  });

  // If the image is selected, append the file
  if (formData.image) {
    formDataToSend.append('image', formData.image[0]); // Assuming only one image is selected
  }

  try {
<<<<<<< HEAD
    // Send the product data to your API endpoint.
    var multipart = new FormData();
    for ( var key in formData ) {
      if (key == "image"){
        var filename = formData[key].split(',')[0].split(';')[1].split('=')[1]
        var test = dataURItoBlob(formData[key]);
        multipart.append(key, test, filename);
      } else{
        multipart.append(key, formData[key]);
      }
    }

    const response = await fetch("/api/add_product", {
      method: 'POST',
      body: multipart,
      redirect: 'manual'
=======
    const response = await fetch("/api/add_product", {
      method: 'POST',
      body: formDataToSend,
      headers: {
        // Don't set Content-Type manually with FormData, it will be set automatically
      },
      credentials: 'include',
      redirect: 'manual',
>>>>>>> 56be93b1
    });

    if (response.ok) {
      alert('Product added successfully!');
      window.location.reload();
    } else {
      const errorText = await response.text();
      console.error('Error adding product:', errorText);
      alert('Error adding product: ' + errorText);
    }
  } catch (error) {
    console.error('Error adding product:', error);
    alert('Error adding product: ' + error.message);
  }
};


// AddProductForm Component
const AddProductForm = ({ onClose }) => {
  return (
    <div className="add-product-container" style={{backgroundColor: "rgba(0,0,0,0.8)"}}>
      <div className='add-product-card'>
        <h2>Add Product</h2>
        <FontAwesomeIcon icon={faTimes} onClick={onClose} style={{position: "absolute", top: "10", right: "10", width: "32px", height:"32px", cursor: "pointer"}}/>
        <Form
          schema={schema}
          uiSchema={uiSchema}
          validator={validator}
          onSubmit={onSubmit} // Handle form submission
        />
      </div>
    </div>
  );
};

export default AddProductForm;<|MERGE_RESOLUTION|>--- conflicted
+++ resolved
@@ -21,13 +21,8 @@
     },
     image: {
       type: 'string',
-<<<<<<< HEAD
-      title: 'Image Upload',
+      title: 'Product Image',
       format: 'data-url'
-=======
-      title: 'Product Image',
-      format: 'uri', // Format as URI for image
->>>>>>> 56be93b1
     },
     price: {
       type: "string",
@@ -78,7 +73,6 @@
   }
 };
 
-<<<<<<< HEAD
 function dataURItoBlob(dataURI) {
   // convert base64/URLEncoded data component to raw binary data held in a string
   var byteString;
@@ -102,25 +96,9 @@
 
 
 // Define the add product form's onSubmit handler
-=======
->>>>>>> 56be93b1
 const onSubmit = async ({ formData }) => {
   console.log('Product data submitted:', formData);
-
-  const formDataToSend = new FormData();
-  
-  // Append the form fields to the FormData object
-  Object.keys(formData).forEach((key) => {
-    formDataToSend.append(key, formData[key]);
-  });
-
-  // If the image is selected, append the file
-  if (formData.image) {
-    formDataToSend.append('image', formData.image[0]); // Assuming only one image is selected
-  }
-
   try {
-<<<<<<< HEAD
     // Send the product data to your API endpoint.
     var multipart = new FormData();
     for ( var key in formData ) {
@@ -137,16 +115,6 @@
       method: 'POST',
       body: multipart,
       redirect: 'manual'
-=======
-    const response = await fetch("/api/add_product", {
-      method: 'POST',
-      body: formDataToSend,
-      headers: {
-        // Don't set Content-Type manually with FormData, it will be set automatically
-      },
-      credentials: 'include',
-      redirect: 'manual',
->>>>>>> 56be93b1
     });
 
     if (response.ok) {
