basePath: /
definitions:
<<<<<<< HEAD
  prodtable.ProductReturn:
    properties:
      image:
        description: Consider renaming to imageURL or similar
        type: string
      prodCount:
        type: integer
      prodDesc:
        type: string
      prodID:
        type: integer
      prodName:
        type: string
      prodPrice:
        type: number
      prodTags:
=======
  orderstable.OrderCreatePayload:
    properties:
      customerEmail:
        description: Email of the customer that placed the order
        type: string
      customerName:
        description: Name of the customer that placed the order
        type: string
      orderedProducts:
        description: List of ordered products
        items:
          $ref: '#/definitions/orderstable.OrderProductPayload'
        type: array
    type: object
  orderstable.OrderProductPayload:
    properties:
      count:
        type: integer
      productID:
        type: integer
    type: object
  orderstable.OrderProductReturn:
    properties:
      count:
        type: integer
      price:
        type: number
      productID:
        type: integer
      productName:
        type: string
    type: object
  orderstable.OrderReturn:
    properties:
      customerEmail:
        description: Name of the customer that placed the order
        type: string
      customerName:
        description: Name of the customer that placed the order
        type: string
      orderDate:
        type: string
      orderID:
        description: ID of the order requested
        type: integer
      orderedProducts:
        description: List of ordered products
        items:
          $ref: '#/definitions/orderstable.OrderProductReturn'
        type: array
      status:
        type: string
      total:
        type: number
      trackingNumber:
>>>>>>> cecb0b24
        type: string
    type: object
  storefronttable.StorefrontLinkAddPayload:
    properties:
      apiKey:
        description: Example credential field
        type: string
      apiSecret:
        description: Example credential field
        type: string
      storeId:
        description: Platform-specific ID
        type: string
      storeName:
        description: User-defined nickname
        type: string
      storeType:
        type: string
      storeUrl:
        description: Storefront URL
        type: string
    type: object
  storefronttable.StorefrontLinkReturn:
    properties:
      id:
        type: integer
      storeId:
        description: Match frontend JSON keys
        type: string
      storeName:
        type: string
      storeType:
        type: string
      storeUrl:
        type: string
    type: object
  storefronttable.StorefrontLinkUpdatePayload:
    properties:
      storeId:
        description: Platform-specific ID
        type: string
      storeName:
        description: User-defined nickname
        type: string
      storeUrl:
        description: Storefront URL
        type: string
    type: object
host: localhost:8080 // Update this if using ngrok static domain for Swagger docs
info:
  contact:
    email: jonathan.bravo@ufl.edu
    name: API Support
  description: API documentation for the Front Runner application.
  license:
    name: MIT
    url: http://www.apache.org/licenses/LICENSE-2.0.html
  title: Front Runner API
  version: "1.0"
paths:
  /api/add_storefront:
    post:
      consumes:
      - application/json
      description: Links a new external storefront (e.g., Amazon, Pinterest) to the
        user's account, storing credentials securely. Requires authentication.
      parameters:
      - description: Storefront Link Details (including credentials like apiKey, apiSecret)
        in: body
        name: storefrontLink
        required: true
        schema:
          $ref: '#/definitions/storefronttable.StorefrontLinkAddPayload'
      responses:
        "201":
          description: Successfully linked storefront (credentials omitted)
          schema:
            $ref: '#/definitions/storefronttable.StorefrontLinkReturn'
        "400":
          description: Bad Request - Invalid input, missing fields, or JSON parsing
            error
          schema:
            type: string
        "401":
          description: Unauthorized - User session invalid or expired
          schema:
            type: string
        "409":
          description: Conflict - A link with this name/type already exists for the
            user
          schema:
            type: string
        "500":
          description: Internal Server Error - E.g., failed to encrypt, database error
          schema:
            type: string
      security:
      - ApiKeyAuth // Assuming ApiKeyAuth is defined for session/token auth: []
      summary: Link a new storefront
      tags:
<<<<<<< HEAD
      - Storefronts
=======
      - storefronts
  /api/create_order:
    post:
      consumes:
      - application/json
      description: Creates a new order entry with details including customer name,
        products, count, and order date.
      parameters:
      - description: Order Details
        in: body
        name: orderInfo
        required: true
        schema:
          $ref: '#/definitions/orderstable.OrderCreatePayload'
      produces:
      - text/plain
      responses:
        "201":
          description: Product added successfully
          schema:
            type: string
        "400":
          description: Error parsing form or uploading image
          schema:
            type: string
        "401":
          description: User not authenticated
          schema:
            type: string
        "500":
          description: Internal server error
          schema:
            type: string
      summary: Creates an order
      tags:
      - order
  /api/delete_product:
    delete:
      description: Deletes an existing product and its associated image if the product
        belongs to the authenticated user.
      parameters:
      - description: Product ID
        in: query
        name: id
        required: true
        type: string
      produces:
      - text/plain
      responses:
        "200":
          description: Product deleted successfully
          schema:
            type: string
        "401":
          description: User not authenticated or unauthorized
          schema:
            type: string
        "404":
          description: Product not found
          schema:
            type: string
      summary: Delete a product
      tags:
      - product
>>>>>>> cecb0b24
  /api/delete_storefront:
    delete:
      description: Removes the link to an external storefront specified by its unique
        ID. User must own the link. Requires authentication.
      parameters:
      - description: ID of the Storefront Link to delete
        example: 123
        format: uint
        in: query
        name: id
        required: true
        type: integer
      responses:
        "200":
          description: Storefront unlinked successfully
          schema:
            type: string
        "204":
          description: Storefront unlinked successfully (No Content)" // Added 204
            as an alternative success
          schema:
            type: string
        "400":
          description: Bad Request - Invalid or missing 'id' query parameter
          schema:
            type: string
        "401":
          description: Unauthorized - User session invalid or expired
          schema:
            type: string
        "403":
          description: Forbidden - User does not own this storefront link
          schema:
            type: string
        "404":
          description: Not Found - Storefront link with the specified ID not found
          schema:
            type: string
        "500":
          description: Internal Server Error - Database deletion failed
          schema:
            type: string
      security:
      - ApiKeyAuth: []
      summary: Unlink a storefront
      tags:
<<<<<<< HEAD
      - Storefronts
  /api/get_storefronts:
=======
      - storefronts
  /api/get_order:
    get:
      description: Retreives an existing order and its associated metadata if the
        order belongs to the authenticated user.
      parameters:
      - description: Order ID
        in: query
        name: id
        required: true
        type: integer
      produces:
      - application/json
      responses:
        "200":
          description: JSON representation of an orders information (empty object
            if none)
          schema:
            $ref: '#/definitions/orderstable.OrderReturn'
        "401":
          description: User not authenticated or unauthorized
          schema:
            type: string
        "403":
          description: Permission denied
          schema:
            type: string
        "404":
          description: No Order with specified ID
          schema:
            type: string
      summary: Retrieve an order
      tags:
      - order
  /api/get_orders:
    get:
      description: Retreives orders and their associated metadata belonging to the
        authenticated user.
      produces:
      - application/json
      responses:
        "200":
          description: JSON representation of an orders information (empty object
            if none)
          schema:
            items:
              $ref: '#/definitions/orderstable.OrderReturn'
            type: array
        "401":
          description: User not authenticated or unauthorized
          schema:
            type: string
        "403":
          description: Permission denied
          schema:
            type: string
        "404":
          description: No Order with specified ID
          schema:
            type: string
      summary: Retrieve an user's orders
      tags:
      - order
  /api/get_product:
>>>>>>> cecb0b24
    get:
      description: Retrieves a list of all external storefronts linked by the currently
        authenticated user. Credentials are *never* included. Requires authentication.
      responses:
        "200":
          description: List of linked storefronts (empty array if none)
          schema:
            items:
              $ref: '#/definitions/storefronttable.StorefrontLinkReturn'
            type: array
        "401":
          description: Unauthorized - User session invalid or expired
          schema:
            type: string
        "500":
          description: Internal Server Error - Database query failed
          schema:
            type: string
      security:
      - ApiKeyAuth: []
      summary: Get linked storefronts
      tags:
      - Storefronts
  /api/login:
    post:
      consumes:
      - application/x-www-form-urlencoded
      description: Authenticates a user using email and password. Creates a session
        cookie upon successful authentication and redirects to the homepage.
      parameters:
      - description: User's Email Address
        in: formData
        name: email
        required: true
        type: string
      - description: User's Password
        in: formData
        name: password
        required: true
        type: string
      responses:
        "303":
          description: Redirects to / on successful login
          schema:
            type: string
        "400":
          description: 'Bad Request: Email and password are required'
          schema:
            type: string
        "401":
          description: 'Unauthorized: Invalid credentials'
          schema:
            type: string
        "500":
          description: Internal Server Error
          schema:
            type: string
      summary: User Login (Email/Password)
      tags:
      - Authentication
  /api/products:
    delete:
      description: Deletes a specific product owned by the authenticated user, identified
        by its ID. Also deletes the associated image file and record.
      parameters:
      - description: ID of the product to delete
        format: uint64
        in: query
        name: id
        required: true
        type: integer
      produces:
      - text/plain
      responses:
        "200":
          description: Product deleted successfully
          schema:
            type: string
        "400":
          description: 'Bad Request: Invalid Product ID'
          schema:
            type: string
        "401":
          description: 'Unauthorized: User not authenticated'
          schema:
            type: string
        "403":
          description: 'Forbidden: User does not own this product'
          schema:
            type: string
        "404":
          description: 'Not Found: Product not found'
          schema:
            type: string
        "500":
          description: 'Internal Server Error: Database or file system error during
            deletion'
          schema:
            type: string
      security:
      - ApiKeyAuth: []
      summary: Delete a product
      tags:
      - Products
    get:
      description: Retrieves a list of all products owned by the authenticated user.
      produces:
      - application/json
      responses:
        "200":
          description: Successfully retrieved list of products
          schema:
            items:
              $ref: '#/definitions/prodtable.ProductReturn'
            type: array
        "401":
          description: 'Unauthorized: User not authenticated'
          schema:
            type: string
        "500":
          description: 'Internal Server Error: Database error'
          schema:
            type: string
      security:
      - ApiKeyAuth: []
      summary: Get all products for the user
      tags:
      - Products
    post:
      consumes:
      - multipart/form-data
      description: Creates a new product listing associated with the authenticated
        user. Requires product details and an image upload.
      parameters:
      - description: Name of the product
        in: formData
        name: productName
        required: true
        type: string
      - description: Description of the product
        in: formData
        name: description
        required: true
        type: string
      - description: Price of the product (e.g., 19.99)
        format: float
        in: formData
        name: price
        required: true
        type: number
      - description: Available stock count
        format: int32
        in: formData
        name: count
        required: true
        type: integer
      - description: Comma-separated tags for the product
        in: formData
        name: tags
        type: string
      - description: Product image file
        in: formData
        name: image
        required: true
        type: file
      produces:
      - text/plain
      responses:
        "201":
          description: Product added successfully
          schema:
            type: string
        "400":
          description: 'Bad Request: Missing required fields, invalid data format,
            or image error'
          schema:
            type: string
        "401":
          description: 'Unauthorized: User not authenticated'
          schema:
            type: string
        "500":
          description: 'Internal Server Error: Database or file system error'
          schema:
            type: string
      security:
      - ApiKeyAuth: []
      summary: Add a new product
      tags:
      - Products
    put:
      consumes:
      - multipart/form-data
      description: Updates details (name, description, price, count, tags) and/or
        the image for a specific product owned by the authenticated user. Fields not
        provided are left unchanged.
      parameters:
      - description: ID of the product to update
        format: uint64
        in: query
        name: id
        required: true
        type: integer
      - description: New name for the product
        in: formData
        name: productName
        type: string
      - description: New description for the product
        in: formData
        name: description
        type: string
      - description: New price for the product (e.g., 29.99)
        format: float
        in: formData
        name: price
        type: number
      - description: New available stock count
        format: int32
        in: formData
        name: count
        type: integer
      - description: New comma-separated tags (replaces old tags)
        in: formData
        name: tags
        type: string
      - description: New product image file (replaces old image)
        in: formData
        name: image
        type: file
      produces:
      - text/plain
      responses:
        "200":
          description: Product updated successfully
          schema:
            type: string
        "400":
          description: 'Bad Request: Invalid Product ID or data format'
          schema:
            type: string
        "401":
          description: 'Unauthorized: User not authenticated'
          schema:
            type: string
        "403":
          description: 'Forbidden: User does not own this product'
          schema:
            type: string
        "404":
          description: 'Not Found: Product not found'
          schema:
            type: string
        "409":
          description: 'Conflict: Product name already exists for this user" // If
            name is updated'
          schema:
            type: string
        "500":
          description: 'Internal Server Error: Database or file system error during
            update'
          schema:
            type: string
      security:
      - ApiKeyAuth: []
      summary: Update a product
      tags:
      - Products
  /api/products/details:
    get:
      description: Retrieves details for a specific product owned by the authenticated
        user, identified by its ID.
      parameters:
      - description: ID of the product to retrieve
        format: uint64
        in: query
        name: id
        required: true
        type: integer
      produces:
      - application/json
      responses:
        "200":
          description: Successfully retrieved product details
          schema:
            $ref: '#/definitions/prodtable.ProductReturn'
        "400":
          description: 'Bad Request: Invalid Product ID'
          schema:
            type: string
        "401":
          description: 'Unauthorized: User not authenticated'
          schema:
            type: string
        "403":
          description: 'Forbidden: User does not own this product'
          schema:
            type: string
        "404":
          description: 'Not Found: Product not found'
          schema:
            type: string
        "500":
          description: 'Internal Server Error: Database error'
          schema:
            type: string
      security:
      - ApiKeyAuth: []
      summary: Get a specific product
      tags:
      - Products
  /api/products/image:
    get:
      description: Retrieves and serves the image file associated with a product,
        identified by its filename. Requires the user to be authenticated and own
        the product/image.
      parameters:
      - description: Filename of the image to retrieve (e.g., 'uuid.jpg')
        in: query
        name: image
        required: true
        type: string
      produces:
      - image/*
      responses:
        "200":
          description: Product image file
          schema:
            type: file
        "400":
          description: 'Bad Request: Missing or invalid image filename'
          schema:
            type: string
        "401":
          description: 'Unauthorized: User not authenticated'
          schema:
            type: string
        "403":
          description: 'Forbidden: User does not own this image'
          schema:
            type: string
        "404":
          description: 'Not Found: Image metadata or file not found'
          schema:
            type: string
        "500":
          description: 'Internal Server Error: Database or file system error'
          schema:
            type: string
      security:
      - ApiKeyAuth: []
      summary: Get a product image
      tags:
      - Products
  /api/register:
    post:
      consumes:
      - application/x-www-form-urlencoded
      description: Registers a new user account using email and password for local
        authentication.
      parameters:
      - description: User's Email Address
        example: '"user@example.com"'
        in: formData
        name: email
        required: true
        type: string
      - description: User's Password (min length recommended)
        example: '"password123"'
        in: formData
        name: password
        required: true
        type: string
      - description: User's Full Name
        example: '"John Doe"'
        in: formData
        name: name
        required: true
        type: string
      - description: User's Business Name (Optional)
        example: '"JD Enterprises"'
        in: formData
        name: businessName
        type: string
      produces:
      - text/plain
      responses:
        "200":
          description: User registered successfully
          schema:
            type: string
        "400":
          description: 'Bad Request: Missing required fields (email, password, name),
            or invalid email format'
          schema:
            type: string
        "409":
          description: 'Conflict: Email address is already registered'
          schema:
            type: string
        "500":
          description: 'Internal Server Error: Failed to hash password or save user
            to database'
          schema:
            type: string
      summary: Register a new local user
      tags:
      - Authentication
  /api/update_storefront:
    put:
      consumes:
      - application/json
      description: Updates the name, store ID, or store URL of an existing storefront
        link belonging to the authenticated user. Store type and credentials cannot
        be updated via this endpoint.
      parameters:
      - description: ID of the Storefront Link to update
        example: 123
        format: uint
        in: query
        name: id
        required: true
        type: integer
      - description: Fields to update (storeName, storeId, storeUrl)
        in: body
        name: storefrontUpdate
        required: true
        schema:
          $ref: '#/definitions/storefronttable.StorefrontLinkUpdatePayload'
      responses:
        "200":
          description: Successfully updated storefront link details
          schema:
            $ref: '#/definitions/storefronttable.StorefrontLinkReturn'
        "400":
          description: Bad Request - Invalid input, missing ID, or JSON parsing error
          schema:
            type: string
        "401":
          description: Unauthorized - User session invalid or expired
          schema:
            type: string
        "403":
          description: Forbidden - User does not own this storefront link
          schema:
            type: string
        "404":
          description: Not Found - Storefront link with the specified ID not found
          schema:
            type: string
        "409":
          description: Conflict - Update would violate a unique constraint (e.g.,
            duplicate name)
          schema:
            type: string
        "500":
          description: Internal Server Error - Database update failed
          schema:
            type: string
      security:
      - ApiKeyAuth: []
      summary: Update a storefront link
      tags:
      - Storefronts
  /auth/google:
    get:
      description: Redirects the user to Google for authentication as part of the
        OAuth2 flow.
      responses:
        "307":
          description: Redirects to Google's authentication endpoint
          schema:
            type: string
        "500":
          description: Internal Server Error (if Goth setup fails)
          schema:
            type: string
      summary: Initiate Google Login
      tags:
      - Authentication (OAuth)
  /auth/google/callback:
    get:
      description: Handles the callback from Google after authentication. Creates
        a user session upon successful authentication and redirects to the homepage.
      responses:
        "307":
          description: Redirects to / on successful login
          schema:
            type: string
        "400":
          description: Bad Request (e.g., state mismatch)" // Goth might handle this
          schema:
            type: string
        "500":
          description: Internal Server Error (session, database, or Goth issue)
          schema:
            type: string
      summary: Google Login Callback
      tags:
      - Authentication (OAuth)
  /logout:
    get:
      description: Logs out the current user by clearing the session cookie and redirects
        to the homepage.
      responses:
        "307":
          description: Redirects to / after logout
          schema:
            type: string
        "500":
          description: Internal Server Error (if saving cleared session fails)
          schema:
            type: string
      summary: User Logout
      tags:
      - Authentication (OAuth)
      - Authentication
swagger: "2.0"<|MERGE_RESOLUTION|>--- conflicted
+++ resolved
@@ -1,6 +1,5 @@
 basePath: /
 definitions:
-<<<<<<< HEAD
   prodtable.ProductReturn:
     properties:
       image:
@@ -17,7 +16,6 @@
       prodPrice:
         type: number
       prodTags:
-=======
   orderstable.OrderCreatePayload:
     properties:
       customerEmail:
@@ -73,7 +71,6 @@
       total:
         type: number
       trackingNumber:
->>>>>>> cecb0b24
         type: string
     type: object
   storefronttable.StorefrontLinkAddPayload:
@@ -174,10 +171,7 @@
       - ApiKeyAuth // Assuming ApiKeyAuth is defined for session/token auth: []
       summary: Link a new storefront
       tags:
-<<<<<<< HEAD
       - Storefronts
-=======
-      - storefronts
   /api/create_order:
     post:
       consumes:
@@ -241,7 +235,6 @@
       summary: Delete a product
       tags:
       - product
->>>>>>> cecb0b24
   /api/delete_storefront:
     delete:
       description: Removes the link to an external storefront specified by its unique
@@ -288,11 +281,8 @@
       - ApiKeyAuth: []
       summary: Unlink a storefront
       tags:
-<<<<<<< HEAD
       - Storefronts
   /api/get_storefronts:
-=======
-      - storefronts
   /api/get_order:
     get:
       description: Retreives an existing order and its associated metadata if the
@@ -356,7 +346,6 @@
       tags:
       - order
   /api/get_product:
->>>>>>> cecb0b24
     get:
       description: Retrieves a list of all external storefronts linked by the currently
         authenticated user. Credentials are *never* included. Requires authentication.
