// main.go
// @title Front Runner API
// @version 1.0
// @description API documentation for the Front Runner application.
// @contact.name API Support
// @contact.email jonathan.bravo@ufl.edu
// @license.name MIT
// @license.url http://www.apache.org/licenses/LICENSE-2.0.html
// @host localhost:8080 // Update this if using ngrok static domain for Swagger docs
// @BasePath /
package main

import (
	"context"
	"crypto/tls"
	"encoding/base64"
	"log"
	"net/http"
	"os"
	"strings" // Import strings

	_ "front-runner/docs" // This is important for swagger to find your docs!
	"front-runner/internal/coredbutils"
	"front-runner/internal/login"
<<<<<<< HEAD
	"front-runner/internal/oauth" // Import oauth
=======
	"front-runner/internal/orderstable"
>>>>>>> cecb0b24
	"front-runner/internal/prodtable"
	"front-runner/internal/routes"
	"front-runner/internal/storefronttable"
	"front-runner/internal/usertable"

	"github.com/gorilla/mux"
	"github.com/gorilla/sessions" // Import sessions
	"github.com/joho/godotenv"
	"github.com/markbates/goth/gothic"
	"github.com/pborman/getopt/v2"
	"golang.ngrok.com/ngrok"
	"golang.ngrok.com/ngrok/config"
	"gorm.io/gorm" // Import gorm
)

var (
	port              = "8080"
	local        bool = false
	verbose      bool = false
	envFile      string
	useNgrok     bool                  = false
	db           *gorm.DB              // Hold DB connection globally in main
	sessionStore *sessions.CookieStore // Hold session store globally in main
	callbackURL  string                // Store the determined callback URL
	isSecure     = false               // Track if session cookie should be secure
)

// setupModules initializes essential components like the database connection,
// session store, and dependent internal packages (auth, tables, etc.).
// It ensures that environment variables are loaded and necessary migrations are run.
// It populates the global db and sessionStore variables.
func setupModules() {
	// --- 1. Load Environment Variables ---
	// Moved env loading to the start of main, but keep LoadEnv for DB utils if needed
	coredbutils.LoadEnv() // Ensures DB utils have env vars if they need them independently

	// --- 2. Initialize Database ---
	db, _ = coredbutils.GetDB()
	if db == nil {
		log.Fatal("Failed to get database connection")
	}

	sessionAuthKeyBase64 := strings.TrimSpace(os.Getenv("SESSION_AUTH_KEY"))
	if sessionAuthKeyBase64 == "" {
		log.Fatal("SESSION_AUTH_KEY environment variable not set")
	}
	sessionEncKeyBase64 := strings.TrimSpace(os.Getenv("SESSION_ENC_KEY")) // Optional

	authKey, err := base64.StdEncoding.DecodeString(sessionAuthKeyBase64)
	if err != nil {
		log.Fatalf("Failed to decode SESSION_AUTH_KEY: %v", err)
	}

	var encKey []byte
	if sessionEncKeyBase64 != "" {
		encKey, err = base64.StdEncoding.DecodeString(sessionEncKeyBase64)
		if err != nil {
			log.Fatalf("Failed to decode SESSION_ENC_KEY: %v", err)
		}
		// AES requires 16, 24, or 32 bytes for encryption key
		if len(encKey) != 16 && len(encKey) != 24 && len(encKey) != 32 {
			log.Fatalf("Decoded SESSION_ENC_KEY must be 16, 24, or 32 bytes long, got %d", len(encKey))
		}
		// log.Printf("Decoded SESSION_ENC_KEY length: %d bytes", len(encKey))
	}

	// Determine callback URL and secure flag *before* initializing store
	callbackURL = os.Getenv("GOOGLE_REDIRECT_URI")
	ngrokDomain := os.Getenv("NGROK_DOMAIN")
	callbackPath := "/auth/google/callback"

	if callbackURL == "" {
		if useNgrok && ngrokDomain != "" {
			if !strings.HasPrefix(ngrokDomain, "https://") && !strings.HasPrefix(ngrokDomain, "http://") {
				ngrokDomain = "https://" + ngrokDomain // Default to https
			}
			callbackURL = ngrokDomain + callbackPath
			log.Printf("GOOGLE_REDIRECT_URI not set, using NGROK_DOMAIN: %s", callbackURL)
		} else {
			// Default for local non-ngrok runs
			callbackURL = "https://localhost:" + port + callbackPath // Assume HTTPS locally
			log.Printf("Warning: GOOGLE_REDIRECT_URI and NGROK_DOMAIN not set or ngrok not used. Defaulting Google callback to: %s", callbackURL)
		}
	} else {
		log.Printf("Using explicitly set GOOGLE_REDIRECT_URI: %s", callbackURL)
	}
	isSecure = strings.HasPrefix(callbackURL, "https://") // Set secure flag based on final URL

	if len(encKey) == 0 {
		sessionStore = sessions.NewCookieStore(authKey) // Use decoded authKey ONLY
		log.Println("Session store initialized (no encryption).")
	} else {
		sessionStore = sessions.NewCookieStore(authKey, encKey) // Use decoded authKey and encKey
		log.Println("Session store initialized (with encryption).")
	}

	sessionStore.Options = &sessions.Options{
		Path:     "/",
		MaxAge:   86400 * 7, // 7 days
		HttpOnly: true,
		Secure:   isSecure, // Use the determined secure flag
		SameSite: http.SameSiteLaxMode,
	}
	gothic.Store = sessionStore
	log.Println("Session store initialized.")

	// --- 4. Setup Dependent Packages (passing DB and Session Store) ---
	// Users table (only needs DB)
	usertable.Setup() // Assumes usertable.Setup only needs coredbutils.GetDB() internally now
	usertable.MigrateUserDB()

	// OAuth (needs Session Store and Callback URL - handled internally via env vars now)
	oauth.Setup(sessionStore) // oauth.Setup reads env vars and initializes goth/store

	// Login (needs DB and Session Store)
	login.Setup(db, sessionStore) // Pass the initialized DB and Store

	// Product Table (only needs DB)
	prodtable.Setup() // Assumes prodtable.Setup only needs coredbutils.GetDB() internally now
	prodtable.MigrateProdDB()

	// Storefront Table (only needs DB, encryption key loaded internally)
	storefronttable.Setup() // Assumes storefronttable.Setup uses coredbutils.GetDB() and loads key internally
	storefronttable.MigrateStorefrontDB()

<<<<<<< HEAD
	log.Println("All modules set up.")
=======
	orderstable.Setup()
	orderstable.MigrateProdDB()
>>>>>>> cecb0b24
}

// main is the entry point of the application.
// It parses command-line flags, loads environment variables, sets up modules,
// configures the HTTP/S server (potentially with ngrok), registers routes,
// and starts listening for incoming connections.
func main() {
	// --- Argument Parsing ---
	getopt.FlagLong(&verbose, "verbose", 'v', "Enable logging of incomming HTTP requests")
	getopt.FlagLong(&port, "port", 'p', "Specify port to listen for connnections")
	getopt.FlagLong(&local, "local", 'l', "Only listen for connnections over localhost")
	getopt.FlagLong(&envFile, "env", 0, "Specify enviroment variable file to load from")
	getopt.FlagLong(&useNgrok, "ngrok", 0, "Expose the server via ngrok (requires NGROK_AUTHTOKEN env var)")
	getopt.Parse()

	// --- Load Environment Variables ---
	var err error
	if envFile == "" {
		err = godotenv.Load()
		if err != nil && !os.IsNotExist(err) {
			log.Printf("Warning: Error loading default .env file: %v", err)
		}
	} else {
		err = godotenv.Load(envFile)
		if err != nil {
			log.Fatalf("Error loading specified .env file '%s': %v", envFile, err)
		}
	}
	log.Println("Environment variables loaded.")

	// --- Setup Database, Session Store, and Modules ---
	setupModules() // This now initializes DB, Session Store, and sets up other packages

	// --- TLS Configuration ---
	certFile := "server.crt"
	keyFile := "server.key"
	cert, err := tls.LoadX509KeyPair(certFile, keyFile)
	if err != nil {
		log.Fatalf("Failed to load X509 key pair (%s, %s): %v", certFile, keyFile, err)
	}
	tlsConfig := &tls.Config{
		Certificates: []tls.Certificate{cert},
	}

	// --- Router Setup ---
	router := mux.NewRouter()

	// --- OAuth Routes ---
	// These need to be registered *before* the general API/SPA routes
	// Ensure paths match the callback URL used in oauth.Setup
	authRouter := router.PathPrefix("/auth").Subrouter()
	authRouter.HandleFunc("/google", oauth.HandleGoogleLogin).Methods("GET")
	authRouter.HandleFunc("/google/callback", oauth.HandleGoogleCallback).Methods("GET")
	// Note: The /logout route might be better placed under /api or kept separate
	// Let's keep it separate for now, matching previous setup
	router.HandleFunc("/logout", oauth.HandleLogout).Methods("GET") // Use unified logout

	// --- Register Other Routes (API, Swagger, SPA) ---
	// routes.RegisterRoutes now handles API, Swagger, and SPA routing including auth middleware
	// The middleware uses oauth.GetCurrentUser which uses the shared sessionStore
	routeHandler := routes.RegisterRoutes(router, verbose)

	// --- Server Configuration ---
	server := &http.Server{
		Handler:   routeHandler, // Use the handler returned by RegisterRoutes (includes logging if enabled)
		TLSConfig: tlsConfig,
	}

	// --- Server Start (Ngrok or Local) ---
	if useNgrok {
		log.Println("Ngrok mode enabled. Attempting to start tunnel...")
		if os.Getenv("NGROK_AUTHTOKEN") == "" {
			log.Fatal("Error: NGROK_AUTHTOKEN environment variable is not set.")
		}

		// Use the static domain from env var for consistency
		staticDomain := os.Getenv("NGROK_DOMAIN")
		log.Printf("Attempting to use ngrok static domain: %s", staticDomain)

		// Create listener with the static domain
		listenerOpts := []config.HTTPEndpointOption{}
		if staticDomain != "" {
			listenerOpts = append(listenerOpts, config.WithDomain(staticDomain))
		}

		tun, err := ngrok.Listen(context.Background(),
			config.HTTPEndpoint(listenerOpts...),
			ngrok.WithAuthtokenFromEnv(),
		)
		if err != nil {
			log.Fatalf("Failed to create ngrok listener: %v", err)
		}

		log.Printf("Successfully connected to ngrok. Public URL: %s", tun.URL())
		log.Printf("Server ready to accept connections via ngrok tunnel...")

		// Serve using the ngrok listener (TLS is handled by ngrok)
		// We pass the main router directly, as TLSConfig is for local serving
		err = http.Serve(tun, router) // Serve plain HTTP to the tunnel

		if err != nil && err != http.ErrServerClosed {
			log.Fatalf("Server failed: %v", err)
		} else {
			log.Println("Server stopped gracefully.")
		}
	} else {
		// Standard Local Server
		address := ""
		if local {
			address = "localhost"
			log.Printf("Starting local HTTPS server (localhost only) on port %s...", port)
		} else {
			log.Printf("Starting local HTTPS server (all interfaces) on port %s...", port)
		}
		server.Addr = address + ":" + port

		log.Printf("Server listening on %s", server.Addr)
		// Start local HTTPS server using ListenAndServeTLS
		err = server.ListenAndServeTLS(certFile, keyFile)
	}

	// --- Handle Server Exit ---
	if err != nil && err != http.ErrServerClosed {
		log.Fatalf("Server failed: %v", err)
	} else {
		log.Println("Server stopped gracefully.")
	}
}<|MERGE_RESOLUTION|>--- conflicted
+++ resolved
@@ -22,11 +22,9 @@
 	_ "front-runner/docs" // This is important for swagger to find your docs!
 	"front-runner/internal/coredbutils"
 	"front-runner/internal/login"
-<<<<<<< HEAD
+
 	"front-runner/internal/oauth" // Import oauth
-=======
 	"front-runner/internal/orderstable"
->>>>>>> cecb0b24
 	"front-runner/internal/prodtable"
 	"front-runner/internal/routes"
 	"front-runner/internal/storefronttable"
@@ -152,12 +150,11 @@
 	storefronttable.Setup() // Assumes storefronttable.Setup uses coredbutils.GetDB() and loads key internally
 	storefronttable.MigrateStorefrontDB()
 
-<<<<<<< HEAD
-	log.Println("All modules set up.")
-=======
 	orderstable.Setup()
 	orderstable.MigrateProdDB()
->>>>>>> cecb0b24
+  
+  log.Println("All modules set up.")
+
 }
 
 // main is the entry point of the application.
